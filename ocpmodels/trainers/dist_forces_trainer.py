--- conflicted
+++ resolved
@@ -81,9 +81,9 @@
             self.config["dataset"] = dataset
 
         if not is_debug and distutils.is_master():
-            os.makedirs(self.config["cmd"]["checkpoint_dir"], exist_ok=True)
-            os.makedirs(self.config["cmd"]["results_dir"], exist_ok=True)
-            os.makedirs(self.config["cmd"]["logs_dir"], exist_ok=True)
+            os.makedirs(self.config["cmd"]["checkpoint_dir"])
+            os.makedirs(self.config["cmd"]["results_dir"])
+            os.makedirs(self.config["cmd"]["logs_dir"])
 
         self.is_debug = is_debug
         self.is_vis = is_vis
@@ -251,13 +251,9 @@
         predictions = {"energy": [], "forces": []}
 
         for i, batch_list in enumerate(data_loader):
-<<<<<<< HEAD
             with torch.cuda.amp.autocast(enabled=self.scaler is not None):
-                out, _ = self._forward(batch_list, compute_metrics=False)
-
-=======
-            out = self._forward(batch_list)
->>>>>>> 5f32a65a
+                out = self._forward(batch_list)
+
             if self.normalizers is not None and "target" in self.normalizers:
                 out["energy"] = self.normalizers["target"].denorm(
                     out["energy"]
@@ -287,34 +283,19 @@
             self.model.train()
             for i, batch in enumerate(self.train_loader):
                 # Forward, loss, backward.
-<<<<<<< HEAD
                 with torch.cuda.amp.autocast(enabled=self.scaler is not None):
-                    out, metrics = self._forward(batch)
+                    out = self._forward(batch)
                     loss = self._compute_loss(out, batch)
                 loss = self.scaler.scale(loss) if self.scaler else loss
-=======
-                out = self._forward(batch)
-                loss = self._compute_loss(out, batch)
->>>>>>> 5f32a65a
                 self._backward(loss)
                 scale = self.scaler.get_scale() if self.scaler else 1.
 
-<<<<<<< HEAD
-                # Update meter.
-                total_loss = distutils.all_reduce(loss, average=True)
-                meter_update_dict = {
-                    "epoch": epoch + (i + 1) / len(self.train_loader),
-                    "loss": total_loss.item() / scale,
-                }
-                meter_update_dict.update(metrics)
-                self.meter.update(meter_update_dict)
-=======
                 # Compute metrics.
                 self.metrics = self._compute_metrics(
                     out, batch, self.evaluator
                 )
                 self.metrics = self.evaluator.update(
-                    "loss", loss.item(), self.metrics
+                    "loss", loss.item() / scale, self.metrics
                 )
 
                 # Print metrics, make plots.
@@ -327,7 +308,6 @@
                         "{}: {:.4f}".format(k, v) for k, v in log_dict.items()
                     ]
                     print(", ".join(log_str))
->>>>>>> 5f32a65a
 
                 if self.logger is not None:
                     self.logger.log(
@@ -428,12 +408,8 @@
 
         for i, batch in enumerate(loader):
             # Forward.
-<<<<<<< HEAD
             with torch.cuda.amp.autocast(enabled=self.scaler is not None):
-                out, metrics = self._forward(batch)
-=======
-            out = self._forward(batch)
->>>>>>> 5f32a65a
+                out = self._forward(batch)
             loss = self._compute_loss(out, batch)
             total_loss = distutils.all_reduce(loss, average=True)
 
